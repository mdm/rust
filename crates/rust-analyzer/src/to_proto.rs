//! Conversion of rust-analyzer specific types to lsp_types equivalents.
use ra_db::{FileId, FileRange};
use ra_ide::{
    Assist, CompletionItem, CompletionItemKind, Documentation, FileSystemEdit, Fold, FoldKind,
    FunctionSignature, Highlight, HighlightModifier, HighlightTag, HighlightedRange, Indel,
<<<<<<< HEAD
    InlayHint, InlayKind, InsertTextFormat, LineIndex, NavigationTarget, ReferenceAccess,
    ResolvedAssist, Severity, SourceChange, SourceFileEdit, TextEdit,
=======
    InlayHint, InlayKind, InsertTextFormat, LineIndex, NavigationTarget, ReferenceAccess, Runnable,
    RunnableKind, Severity, SourceChange, SourceFileEdit, TextEdit,
>>>>>>> 2f6ab777
};
use ra_syntax::{SyntaxKind, TextRange, TextSize};
use ra_vfs::LineEndings;

use crate::{
    cargo_target_spec::CargoTargetSpec, lsp_ext, semantic_tokens, world::WorldSnapshot, Result,
};

pub(crate) fn position(line_index: &LineIndex, offset: TextSize) -> lsp_types::Position {
    let line_col = line_index.line_col(offset);
    let line = u64::from(line_col.line);
    let character = u64::from(line_col.col_utf16);
    lsp_types::Position::new(line, character)
}

pub(crate) fn range(line_index: &LineIndex, range: TextRange) -> lsp_types::Range {
    let start = position(line_index, range.start());
    let end = position(line_index, range.end());
    lsp_types::Range::new(start, end)
}

pub(crate) fn symbol_kind(syntax_kind: SyntaxKind) -> lsp_types::SymbolKind {
    match syntax_kind {
        SyntaxKind::FN_DEF => lsp_types::SymbolKind::Function,
        SyntaxKind::STRUCT_DEF => lsp_types::SymbolKind::Struct,
        SyntaxKind::ENUM_DEF => lsp_types::SymbolKind::Enum,
        SyntaxKind::ENUM_VARIANT => lsp_types::SymbolKind::EnumMember,
        SyntaxKind::TRAIT_DEF => lsp_types::SymbolKind::Interface,
        SyntaxKind::MACRO_CALL => lsp_types::SymbolKind::Function,
        SyntaxKind::MODULE => lsp_types::SymbolKind::Module,
        SyntaxKind::TYPE_ALIAS_DEF => lsp_types::SymbolKind::TypeParameter,
        SyntaxKind::RECORD_FIELD_DEF => lsp_types::SymbolKind::Field,
        SyntaxKind::STATIC_DEF => lsp_types::SymbolKind::Constant,
        SyntaxKind::CONST_DEF => lsp_types::SymbolKind::Constant,
        SyntaxKind::IMPL_DEF => lsp_types::SymbolKind::Object,
        _ => lsp_types::SymbolKind::Variable,
    }
}

pub(crate) fn document_highlight_kind(
    reference_access: ReferenceAccess,
) -> lsp_types::DocumentHighlightKind {
    match reference_access {
        ReferenceAccess::Read => lsp_types::DocumentHighlightKind::Read,
        ReferenceAccess::Write => lsp_types::DocumentHighlightKind::Write,
    }
}

pub(crate) fn diagnostic_severity(severity: Severity) -> lsp_types::DiagnosticSeverity {
    match severity {
        Severity::Error => lsp_types::DiagnosticSeverity::Error,
        Severity::WeakWarning => lsp_types::DiagnosticSeverity::Hint,
    }
}

pub(crate) fn documentation(documentation: Documentation) -> lsp_types::Documentation {
    let value = crate::markdown::format_docs(documentation.as_str());
    let markup_content = lsp_types::MarkupContent { kind: lsp_types::MarkupKind::Markdown, value };
    lsp_types::Documentation::MarkupContent(markup_content)
}

pub(crate) fn insert_text_format(
    insert_text_format: InsertTextFormat,
) -> lsp_types::InsertTextFormat {
    match insert_text_format {
        InsertTextFormat::Snippet => lsp_types::InsertTextFormat::Snippet,
        InsertTextFormat::PlainText => lsp_types::InsertTextFormat::PlainText,
    }
}

pub(crate) fn completion_item_kind(
    completion_item_kind: CompletionItemKind,
) -> lsp_types::CompletionItemKind {
    match completion_item_kind {
        CompletionItemKind::Keyword => lsp_types::CompletionItemKind::Keyword,
        CompletionItemKind::Snippet => lsp_types::CompletionItemKind::Snippet,
        CompletionItemKind::Module => lsp_types::CompletionItemKind::Module,
        CompletionItemKind::Function => lsp_types::CompletionItemKind::Function,
        CompletionItemKind::Struct => lsp_types::CompletionItemKind::Struct,
        CompletionItemKind::Enum => lsp_types::CompletionItemKind::Enum,
        CompletionItemKind::EnumVariant => lsp_types::CompletionItemKind::EnumMember,
        CompletionItemKind::BuiltinType => lsp_types::CompletionItemKind::Struct,
        CompletionItemKind::Binding => lsp_types::CompletionItemKind::Variable,
        CompletionItemKind::Field => lsp_types::CompletionItemKind::Field,
        CompletionItemKind::Trait => lsp_types::CompletionItemKind::Interface,
        CompletionItemKind::TypeAlias => lsp_types::CompletionItemKind::Struct,
        CompletionItemKind::Const => lsp_types::CompletionItemKind::Constant,
        CompletionItemKind::Static => lsp_types::CompletionItemKind::Value,
        CompletionItemKind::Method => lsp_types::CompletionItemKind::Method,
        CompletionItemKind::TypeParam => lsp_types::CompletionItemKind::TypeParameter,
        CompletionItemKind::Macro => lsp_types::CompletionItemKind::Method,
        CompletionItemKind::Attribute => lsp_types::CompletionItemKind::EnumMember,
    }
}

pub(crate) fn text_edit(
    line_index: &LineIndex,
    line_endings: LineEndings,
    indel: Indel,
) -> lsp_types::TextEdit {
    let range = range(line_index, indel.delete);
    let new_text = match line_endings {
        LineEndings::Unix => indel.insert,
        LineEndings::Dos => indel.insert.replace('\n', "\r\n"),
    };
    lsp_types::TextEdit { range, new_text }
}

pub(crate) fn snippet_text_edit(
    line_index: &LineIndex,
    line_endings: LineEndings,
    is_snippet: bool,
    indel: Indel,
) -> lsp_ext::SnippetTextEdit {
    let text_edit = text_edit(line_index, line_endings, indel);
    let insert_text_format =
        if is_snippet { Some(lsp_types::InsertTextFormat::Snippet) } else { None };
    lsp_ext::SnippetTextEdit {
        range: text_edit.range,
        new_text: text_edit.new_text,
        insert_text_format,
    }
}

pub(crate) fn text_edit_vec(
    line_index: &LineIndex,
    line_endings: LineEndings,
    text_edit: TextEdit,
) -> Vec<lsp_types::TextEdit> {
    text_edit.into_iter().map(|indel| self::text_edit(line_index, line_endings, indel)).collect()
}

pub(crate) fn snippet_text_edit_vec(
    line_index: &LineIndex,
    line_endings: LineEndings,
    is_snippet: bool,
    text_edit: TextEdit,
) -> Vec<lsp_ext::SnippetTextEdit> {
    text_edit
        .into_iter()
        .map(|indel| self::snippet_text_edit(line_index, line_endings, is_snippet, indel))
        .collect()
}

pub(crate) fn completion_item(
    line_index: &LineIndex,
    line_endings: LineEndings,
    completion_item: CompletionItem,
) -> lsp_types::CompletionItem {
    let mut additional_text_edits = Vec::new();
    let mut text_edit = None;
    // LSP does not allow arbitrary edits in completion, so we have to do a
    // non-trivial mapping here.
    let source_range = completion_item.source_range();
    for indel in completion_item.text_edit().iter() {
        if indel.delete.contains_range(source_range) {
            text_edit = Some(if indel.delete == source_range {
                self::text_edit(line_index, line_endings, indel.clone())
            } else {
                assert!(source_range.end() == indel.delete.end());
                let range1 = TextRange::new(indel.delete.start(), source_range.start());
                let range2 = source_range;
                let indel1 = Indel::replace(range1, String::new());
                let indel2 = Indel::replace(range2, indel.insert.clone());
                additional_text_edits.push(self::text_edit(line_index, line_endings, indel1));
                self::text_edit(line_index, line_endings, indel2)
            })
        } else {
            assert!(source_range.intersect(indel.delete).is_none());
            let text_edit = self::text_edit(line_index, line_endings, indel.clone());
            additional_text_edits.push(text_edit);
        }
    }
    let text_edit = text_edit.unwrap();

    let mut res = lsp_types::CompletionItem {
        label: completion_item.label().to_string(),
        detail: completion_item.detail().map(|it| it.to_string()),
        filter_text: Some(completion_item.lookup().to_string()),
        kind: completion_item.kind().map(completion_item_kind),
        text_edit: Some(text_edit.into()),
        additional_text_edits: Some(additional_text_edits),
        documentation: completion_item.documentation().map(documentation),
        deprecated: Some(completion_item.deprecated()),
        ..Default::default()
    };

    if completion_item.score().is_some() {
        res.preselect = Some(true);
        // HACK: sort preselect items first
        res.sort_text = Some(format!(" {}", completion_item.label()));
    }

    if completion_item.deprecated() {
        res.tags = Some(vec![lsp_types::CompletionItemTag::Deprecated])
    }

    if completion_item.trigger_call_info() {
        res.command = Some(lsp_types::Command {
            title: "triggerParameterHints".into(),
            command: "editor.action.triggerParameterHints".into(),
            arguments: None,
        });
    }

    res.insert_text_format = Some(insert_text_format(completion_item.insert_text_format()));

    res
}

pub(crate) fn signature_information(
    signature: FunctionSignature,
    concise: bool,
) -> lsp_types::SignatureInformation {
    let (label, documentation, params) = if concise {
        let mut params = signature.parameters;
        if signature.has_self_param {
            params.remove(0);
        }
        (params.join(", "), None, params)
    } else {
        (signature.to_string(), signature.doc.map(documentation), signature.parameters)
    };

    let parameters: Vec<lsp_types::ParameterInformation> = params
        .into_iter()
        .map(|param| lsp_types::ParameterInformation {
            label: lsp_types::ParameterLabel::Simple(param),
            documentation: None,
        })
        .collect();

    lsp_types::SignatureInformation { label, documentation, parameters: Some(parameters) }
}

pub(crate) fn inlay_int(line_index: &LineIndex, inlay_hint: InlayHint) -> lsp_ext::InlayHint {
    lsp_ext::InlayHint {
        label: inlay_hint.label.to_string(),
        range: range(line_index, inlay_hint.range),
        kind: match inlay_hint.kind {
            InlayKind::ParameterHint => lsp_ext::InlayKind::ParameterHint,
            InlayKind::TypeHint => lsp_ext::InlayKind::TypeHint,
            InlayKind::ChainingHint => lsp_ext::InlayKind::ChainingHint,
        },
    }
}

pub(crate) fn semantic_tokens(
    text: &str,
    line_index: &LineIndex,
    highlights: Vec<HighlightedRange>,
) -> lsp_types::SemanticTokens {
    let mut builder = semantic_tokens::SemanticTokensBuilder::default();

    for highlight_range in highlights {
        let (type_, mods) = semantic_token_type_and_modifiers(highlight_range.highlight);
        let token_index = semantic_tokens::type_index(type_);
        let modifier_bitset = mods.0;

        for mut text_range in line_index.lines(highlight_range.range) {
            if text[text_range].ends_with('\n') {
                text_range =
                    TextRange::new(text_range.start(), text_range.end() - TextSize::of('\n'));
            }
            let range = range(&line_index, text_range);
            builder.push(range, token_index, modifier_bitset);
        }
    }

    builder.build()
}

fn semantic_token_type_and_modifiers(
    highlight: Highlight,
) -> (lsp_types::SemanticTokenType, semantic_tokens::ModifierSet) {
    let mut mods = semantic_tokens::ModifierSet::default();
    let type_ = match highlight.tag {
        HighlightTag::Struct => lsp_types::SemanticTokenType::STRUCT,
        HighlightTag::Enum => lsp_types::SemanticTokenType::ENUM,
        HighlightTag::Union => semantic_tokens::UNION,
        HighlightTag::TypeAlias => semantic_tokens::TYPE_ALIAS,
        HighlightTag::Trait => lsp_types::SemanticTokenType::INTERFACE,
        HighlightTag::BuiltinType => semantic_tokens::BUILTIN_TYPE,
        HighlightTag::SelfKeyword => semantic_tokens::SELF_KEYWORD,
        HighlightTag::SelfType => lsp_types::SemanticTokenType::TYPE,
        HighlightTag::Field => lsp_types::SemanticTokenType::PROPERTY,
        HighlightTag::Function => lsp_types::SemanticTokenType::FUNCTION,
        HighlightTag::Module => lsp_types::SemanticTokenType::NAMESPACE,
        HighlightTag::Constant => {
            mods |= semantic_tokens::CONSTANT;
            mods |= lsp_types::SemanticTokenModifier::STATIC;
            lsp_types::SemanticTokenType::VARIABLE
        }
        HighlightTag::Static => {
            mods |= lsp_types::SemanticTokenModifier::STATIC;
            lsp_types::SemanticTokenType::VARIABLE
        }
        HighlightTag::EnumVariant => semantic_tokens::ENUM_MEMBER,
        HighlightTag::Macro => lsp_types::SemanticTokenType::MACRO,
        HighlightTag::Local => lsp_types::SemanticTokenType::VARIABLE,
        HighlightTag::TypeParam => lsp_types::SemanticTokenType::TYPE_PARAMETER,
        HighlightTag::Lifetime => semantic_tokens::LIFETIME,
        HighlightTag::ByteLiteral | HighlightTag::NumericLiteral => {
            lsp_types::SemanticTokenType::NUMBER
        }
        HighlightTag::BoolLiteral => semantic_tokens::BOOLEAN,
        HighlightTag::CharLiteral | HighlightTag::StringLiteral => {
            lsp_types::SemanticTokenType::STRING
        }
        HighlightTag::Comment => lsp_types::SemanticTokenType::COMMENT,
        HighlightTag::Attribute => semantic_tokens::ATTRIBUTE,
        HighlightTag::Keyword => lsp_types::SemanticTokenType::KEYWORD,
        HighlightTag::UnresolvedReference => semantic_tokens::UNRESOLVED_REFERENCE,
        HighlightTag::FormatSpecifier => semantic_tokens::FORMAT_SPECIFIER,
        HighlightTag::Operator => lsp_types::SemanticTokenType::OPERATOR,
    };

    for modifier in highlight.modifiers.iter() {
        let modifier = match modifier {
            HighlightModifier::Attribute => semantic_tokens::ATTRIBUTE_MODIFIER,
            HighlightModifier::Definition => lsp_types::SemanticTokenModifier::DECLARATION,
            HighlightModifier::ControlFlow => semantic_tokens::CONTROL_FLOW,
            HighlightModifier::Mutable => semantic_tokens::MUTABLE,
            HighlightModifier::Unsafe => semantic_tokens::UNSAFE,
        };
        mods |= modifier;
    }

    (type_, mods)
}

pub(crate) fn folding_range(
    text: &str,
    line_index: &LineIndex,
    line_folding_only: bool,
    fold: Fold,
) -> lsp_types::FoldingRange {
    let kind = match fold.kind {
        FoldKind::Comment => Some(lsp_types::FoldingRangeKind::Comment),
        FoldKind::Imports => Some(lsp_types::FoldingRangeKind::Imports),
        FoldKind::Mods | FoldKind::Block => None,
    };

    let range = range(line_index, fold.range);

    if line_folding_only {
        // Clients with line_folding_only == true (such as VSCode) will fold the whole end line
        // even if it contains text not in the folding range. To prevent that we exclude
        // range.end.line from the folding region if there is more text after range.end
        // on the same line.
        let has_more_text_on_end_line = text[TextRange::new(fold.range.end(), TextSize::of(text))]
            .chars()
            .take_while(|it| *it != '\n')
            .any(|it| !it.is_whitespace());

        let end_line = if has_more_text_on_end_line {
            range.end.line.saturating_sub(1)
        } else {
            range.end.line
        };

        lsp_types::FoldingRange {
            start_line: range.start.line,
            start_character: None,
            end_line,
            end_character: None,
            kind,
        }
    } else {
        lsp_types::FoldingRange {
            start_line: range.start.line,
            start_character: Some(range.start.character),
            end_line: range.end.line,
            end_character: Some(range.end.character),
            kind,
        }
    }
}

pub(crate) fn url(world: &WorldSnapshot, file_id: FileId) -> Result<lsp_types::Url> {
    world.file_id_to_uri(file_id)
}

pub(crate) fn versioned_text_document_identifier(
    world: &WorldSnapshot,
    file_id: FileId,
    version: Option<i64>,
) -> Result<lsp_types::VersionedTextDocumentIdentifier> {
    let res = lsp_types::VersionedTextDocumentIdentifier { uri: url(world, file_id)?, version };
    Ok(res)
}

pub(crate) fn location(world: &WorldSnapshot, frange: FileRange) -> Result<lsp_types::Location> {
    let url = url(world, frange.file_id)?;
    let line_index = world.analysis().file_line_index(frange.file_id)?;
    let range = range(&line_index, frange.range);
    let loc = lsp_types::Location::new(url, range);
    Ok(loc)
}

pub(crate) fn location_link(
    world: &WorldSnapshot,
    src: Option<FileRange>,
    target: NavigationTarget,
) -> Result<lsp_types::LocationLink> {
    let origin_selection_range = match src {
        Some(src) => {
            let line_index = world.analysis().file_line_index(src.file_id)?;
            let range = range(&line_index, src.range);
            Some(range)
        }
        None => None,
    };
    let (target_uri, target_range, target_selection_range) = location_info(world, target)?;
    let res = lsp_types::LocationLink {
        origin_selection_range,
        target_uri,
        target_range,
        target_selection_range,
    };
    Ok(res)
}

fn location_info(
    world: &WorldSnapshot,
    target: NavigationTarget,
) -> Result<(lsp_types::Url, lsp_types::Range, lsp_types::Range)> {
    let line_index = world.analysis().file_line_index(target.file_id())?;

    let target_uri = url(world, target.file_id())?;
    let target_range = range(&line_index, target.full_range());
    let target_selection_range =
        target.focus_range().map(|it| range(&line_index, it)).unwrap_or(target_range);
    Ok((target_uri, target_range, target_selection_range))
}

pub(crate) fn goto_definition_response(
    world: &WorldSnapshot,
    src: Option<FileRange>,
    targets: Vec<NavigationTarget>,
) -> Result<lsp_types::GotoDefinitionResponse> {
    if world.config.client_caps.location_link {
        let links = targets
            .into_iter()
            .map(|nav| location_link(world, src, nav))
            .collect::<Result<Vec<_>>>()?;
        Ok(links.into())
    } else {
        let locations = targets
            .into_iter()
            .map(|nav| {
                location(
                    world,
                    FileRange {
                        file_id: nav.file_id(),
                        range: nav.focus_range().unwrap_or(nav.range()),
                    },
                )
            })
            .collect::<Result<Vec<_>>>()?;
        Ok(locations.into())
    }
}

pub(crate) fn snippet_text_document_edit(
    world: &WorldSnapshot,
    is_snippet: bool,
    source_file_edit: SourceFileEdit,
) -> Result<lsp_ext::SnippetTextDocumentEdit> {
    let text_document = versioned_text_document_identifier(world, source_file_edit.file_id, None)?;
    let line_index = world.analysis().file_line_index(source_file_edit.file_id)?;
    let line_endings = world.file_line_endings(source_file_edit.file_id);
    let edits = source_file_edit
        .edit
        .into_iter()
        .map(|it| snippet_text_edit(&line_index, line_endings, is_snippet, it))
        .collect();
    Ok(lsp_ext::SnippetTextDocumentEdit { text_document, edits })
}

pub(crate) fn resource_op(
    world: &WorldSnapshot,
    file_system_edit: FileSystemEdit,
) -> Result<lsp_types::ResourceOp> {
    let res = match file_system_edit {
        FileSystemEdit::CreateFile { source_root, path } => {
            let uri = world.path_to_uri(source_root, &path)?;
            lsp_types::ResourceOp::Create(lsp_types::CreateFile { uri, options: None })
        }
        FileSystemEdit::MoveFile { src, dst_source_root, dst_path } => {
            let old_uri = world.file_id_to_uri(src)?;
            let new_uri = world.path_to_uri(dst_source_root, &dst_path)?;
            lsp_types::ResourceOp::Rename(lsp_types::RenameFile { old_uri, new_uri, options: None })
        }
    };
    Ok(res)
}

pub(crate) fn snippet_workspace_edit(
    world: &WorldSnapshot,
    source_change: SourceChange,
) -> Result<lsp_ext::SnippetWorkspaceEdit> {
    let mut document_changes: Vec<lsp_ext::SnippetDocumentChangeOperation> = Vec::new();
    for op in source_change.file_system_edits {
        let op = resource_op(&world, op)?;
        document_changes.push(lsp_ext::SnippetDocumentChangeOperation::Op(op));
    }
    for edit in source_change.source_file_edits {
        let edit = snippet_text_document_edit(&world, source_change.is_snippet, edit)?;
        document_changes.push(lsp_ext::SnippetDocumentChangeOperation::Edit(edit));
    }
    let workspace_edit =
        lsp_ext::SnippetWorkspaceEdit { changes: None, document_changes: Some(document_changes) };
    Ok(workspace_edit)
}

pub(crate) fn workspace_edit(
    world: &WorldSnapshot,
    source_change: SourceChange,
) -> Result<lsp_types::WorkspaceEdit> {
    assert!(!source_change.is_snippet);
    snippet_workspace_edit(world, source_change).map(|it| it.into())
}

impl From<lsp_ext::SnippetWorkspaceEdit> for lsp_types::WorkspaceEdit {
    fn from(snippet_workspace_edit: lsp_ext::SnippetWorkspaceEdit) -> lsp_types::WorkspaceEdit {
        lsp_types::WorkspaceEdit {
            changes: None,
            document_changes: snippet_workspace_edit.document_changes.map(|changes| {
                lsp_types::DocumentChanges::Operations(
                    changes
                        .into_iter()
                        .map(|change| match change {
                            lsp_ext::SnippetDocumentChangeOperation::Op(op) => {
                                lsp_types::DocumentChangeOperation::Op(op)
                            }
                            lsp_ext::SnippetDocumentChangeOperation::Edit(edit) => {
                                lsp_types::DocumentChangeOperation::Edit(
                                    lsp_types::TextDocumentEdit {
                                        text_document: edit.text_document,
                                        edits: edit
                                            .edits
                                            .into_iter()
                                            .map(|edit| lsp_types::TextEdit {
                                                range: edit.range,
                                                new_text: edit.new_text,
                                            })
                                            .collect(),
                                    },
                                )
                            }
                        })
                        .collect(),
                )
            }),
        }
    }
}

pub fn call_hierarchy_item(
    world: &WorldSnapshot,
    target: NavigationTarget,
) -> Result<lsp_types::CallHierarchyItem> {
    let name = target.name().to_string();
    let detail = target.description().map(|it| it.to_string());
    let kind = symbol_kind(target.kind());
    let (uri, range, selection_range) = location_info(world, target)?;
    Ok(lsp_types::CallHierarchyItem { name, kind, tags: None, detail, uri, range, selection_range })
}

#[cfg(test)]
mod tests {
    use test_utils::extract_ranges;

    use super::*;

    #[test]
    fn conv_fold_line_folding_only_fixup() {
        let text = r#"<fold>mod a;
mod b;
mod c;</fold>

fn main() <fold>{
    if cond <fold>{
        a::do_a();
    }</fold> else <fold>{
        b::do_b();
    }</fold>
}</fold>"#;

        let (ranges, text) = extract_ranges(text, "fold");
        assert_eq!(ranges.len(), 4);
        let folds = vec![
            Fold { range: ranges[0], kind: FoldKind::Mods },
            Fold { range: ranges[1], kind: FoldKind::Block },
            Fold { range: ranges[2], kind: FoldKind::Block },
            Fold { range: ranges[3], kind: FoldKind::Block },
        ];

        let line_index = LineIndex::new(&text);
        let converted: Vec<lsp_types::FoldingRange> =
            folds.into_iter().map(|it| folding_range(&text, &line_index, true, it)).collect();

        let expected_lines = [(0, 2), (4, 10), (5, 6), (7, 9)];
        assert_eq!(converted.len(), expected_lines.len());
        for (folding_range, (start_line, end_line)) in converted.iter().zip(expected_lines.iter()) {
            assert_eq!(folding_range.start_line, *start_line);
            assert_eq!(folding_range.start_character, None);
            assert_eq!(folding_range.end_line, *end_line);
            assert_eq!(folding_range.end_character, None);
        }
    }
}

pub(crate) fn unresolved_code_action(
    world: &WorldSnapshot,
    assist: Assist,
) -> Result<lsp_ext::CodeAction> {
    let res = lsp_ext::CodeAction {
        title: assist.label,
        id: Some(assist.id.0.to_owned()),
        group: assist.group.and_then(|it| {
            if world.config.client_caps.code_action_group {
                None
            } else {
                Some(it.0)
            }
        }),
        kind: Some(String::new()),
        edit: None,
        command: None,
    };
    Ok(res)
}

pub(crate) fn resolved_code_action(
    world: &WorldSnapshot,
    assist: ResolvedAssist,
) -> Result<lsp_ext::CodeAction> {
    let res = lsp_ext::CodeAction {
        title: assist.assist.label,
        id: Some(assist.assist.id.0.to_owned()),
        group: assist.assist.group.and_then(|it| {
            if world.config.client_caps.code_action_group {
                None
            } else {
                Some(it.0)
            }
        }),
        kind: Some(String::new()),
        edit: Some(snippet_workspace_edit(world, assist.source_change)?),
        command: None,
    };
    Ok(res)
}

pub(crate) fn runnable(
    world: &WorldSnapshot,
    file_id: FileId,
    runnable: Runnable,
) -> Result<lsp_ext::Runnable> {
    let spec = CargoTargetSpec::for_file(world, file_id)?;
    let target = spec.as_ref().map(|s| s.target.clone());
    let (cargo_args, executable_args) =
        CargoTargetSpec::runnable_args(spec, &runnable.kind, &runnable.cfg_exprs)?;
    let label = match &runnable.kind {
        RunnableKind::Test { test_id, .. } => format!("test {}", test_id),
        RunnableKind::TestMod { path } => format!("test-mod {}", path),
        RunnableKind::Bench { test_id } => format!("bench {}", test_id),
        RunnableKind::DocTest { test_id, .. } => format!("doctest {}", test_id),
        RunnableKind::Bin => {
            target.map_or_else(|| "run binary".to_string(), |t| format!("run {}", t))
        }
    };
    let location = location_link(world, None, runnable.nav)?;

    Ok(lsp_ext::Runnable {
        label,
        location: Some(location),
        kind: lsp_ext::RunnableKind::Cargo,
        args: lsp_ext::CargoRunnable {
            workspace_root: world.workspace_root_for(file_id).map(|root| root.to_owned()),
            cargo_args,
            executable_args,
        },
    })
}<|MERGE_RESOLUTION|>--- conflicted
+++ resolved
@@ -3,13 +3,8 @@
 use ra_ide::{
     Assist, CompletionItem, CompletionItemKind, Documentation, FileSystemEdit, Fold, FoldKind,
     FunctionSignature, Highlight, HighlightModifier, HighlightTag, HighlightedRange, Indel,
-<<<<<<< HEAD
     InlayHint, InlayKind, InsertTextFormat, LineIndex, NavigationTarget, ReferenceAccess,
-    ResolvedAssist, Severity, SourceChange, SourceFileEdit, TextEdit,
-=======
-    InlayHint, InlayKind, InsertTextFormat, LineIndex, NavigationTarget, ReferenceAccess, Runnable,
-    RunnableKind, Severity, SourceChange, SourceFileEdit, TextEdit,
->>>>>>> 2f6ab777
+    ResolvedAssist, Runnable, RunnableKind, Severity, SourceChange, SourceFileEdit, TextEdit,
 };
 use ra_syntax::{SyntaxKind, TextRange, TextSize};
 use ra_vfs::LineEndings;
