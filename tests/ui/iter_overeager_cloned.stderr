--- conflicted
+++ resolved
@@ -148,9 +148,6 @@
    |                       |
    |                       help: try: `.for_each(|x| assert!(!x.is_empty()))`
 
-<<<<<<< HEAD
-error: aborting due to 17 previous errors
-=======
 error: unneeded cloning of iterator items
   --> $DIR/iter_overeager_cloned.rs:67:13
    |
@@ -168,4 +165,3 @@
    |                       help: try: `.any(|x| x.len() == 1)`
 
 error: aborting due to 19 previous errors
->>>>>>> 6150bf5b
