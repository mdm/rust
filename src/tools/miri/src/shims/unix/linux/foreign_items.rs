--- conflicted
+++ resolved
@@ -143,15 +143,10 @@
                         futex(this, &args[1..], dest)?;
                     }
                     id => {
-<<<<<<< HEAD
                         this.handle_unsupported_foreign_item(format!(
                             "can't execute syscall with ID {id}"
                         ))?;
-                        return Ok(EmulateForeignItemResult::AlreadyJumped);
-=======
-                        this.handle_unsupported(format!("can't execute syscall with ID {id}"))?;
                         return Ok(EmulateItemResult::AlreadyJumped);
->>>>>>> d568423a
                     }
                 }
             }
