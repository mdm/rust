use crate::utils;
use rustc_hir::intravisit::FnKind;
use rustc_hir::{Body, FnDecl, HirId};
use rustc_infer::infer::TyCtxtInferExt;
use rustc_lint::{LateContext, LateLintPass};
use rustc_middle::ty::subst::Subst;
use rustc_middle::ty::{Opaque, PredicateKind::Trait};
use rustc_session::{declare_lint_pass, declare_tool_lint};
use rustc_span::{sym, Span};
use rustc_trait_selection::traits::error_reporting::suggestions::InferCtxtExt;
use rustc_trait_selection::traits::{self, FulfillmentError, TraitEngine};

declare_clippy_lint! {
    /// **What it does:** This lint requires Future implementations returned from
    /// functions and methods to implement the `Send` marker trait. It is mostly
    /// used by library authors (public and internal) that target an audience where
    /// multithreaded executors are likely to be used for running these Futures.
    ///
    /// **Why is this bad?** A Future implementation captures some state that it
    /// needs to eventually produce its final value. When targeting a multithreaded
    /// executor (which is the norm on non-embedded devices) this means that this
    /// state may need to be transported to other threads, in other words the
    /// whole Future needs to implement the `Send` marker trait. If it does not,
    /// then the resulting Future cannot be submitted to a thread pool in the
    /// end user’s code.
    ///
    /// Especially for generic functions it can be confusing to leave the
    /// discovery of this problem to the end user: the reported error location
    /// will be far from its cause and can in many cases not even be fixed without
    /// modifying the library where the offending Future implementation is
    /// produced.
    ///
    /// **Known problems:** None.
    ///
    /// **Example:**
    ///
    /// ```rust
    /// async fn not_send(bytes: std::rc::Rc<[u8]>) {}
    /// ```
    /// Use instead:
    /// ```rust
    /// async fn is_send(bytes: std::sync::Arc<[u8]>) {}
    /// ```
    pub FUTURE_NOT_SEND,
    nursery,
    "public Futures must be Send"
}

declare_lint_pass!(FutureNotSend => [FUTURE_NOT_SEND]);

impl<'tcx> LateLintPass<'tcx> for FutureNotSend {
    fn check_fn(
        &mut self,
        cx: &LateContext<'tcx>,
        kind: FnKind<'tcx>,
        decl: &'tcx FnDecl<'tcx>,
        _: &'tcx Body<'tcx>,
        _: Span,
        hir_id: HirId,
    ) {
        if let FnKind::Closure(_) = kind {
            return;
        }
        let ret_ty = utils::return_ty(cx, hir_id);
        if let Opaque(id, subst) = *ret_ty.kind() {
            let preds = cx.tcx.explicit_item_bounds(id);
            let mut is_future = false;
            for &(p, _span) in preds {
                let p = p.subst(cx.tcx, subst);
                if let Some(trait_ref) = p.to_opt_poly_trait_ref() {
                    if Some(trait_ref.value.def_id()) == cx.tcx.lang_items().future_trait() {
                        is_future = true;
                        break;
                    }
                }
            }
            if is_future {
                let send_trait = cx.tcx.get_diagnostic_item(sym::send_trait).unwrap();
                let span = decl.output.span();
                let send_result = cx.tcx.infer_ctxt().enter(|infcx| {
                    let cause = traits::ObligationCause::misc(span, hir_id);
                    let mut fulfillment_cx = traits::FulfillmentContext::new();
                    fulfillment_cx.register_bound(&infcx, cx.param_env, ret_ty, send_trait, cause);
                    fulfillment_cx.select_all_or_error(&infcx)
                });
                if let Err(send_errors) = send_result {
                    utils::span_lint_and_then(
                        cx,
                        FUTURE_NOT_SEND,
                        span,
                        "future cannot be sent between threads safely",
                        |db| {
                            cx.tcx.infer_ctxt().enter(|infcx| {
                                for FulfillmentError { obligation, .. } in send_errors {
<<<<<<< HEAD
                                    infcx.maybe_note_obligation_cause_for_async_await(
                                        db,
                                        &obligation,
                                    );
                                    if let Trait(trait_pred, _) =
                                        obligation.predicate.kind().skip_binder()
                                    {
=======
                                    infcx.maybe_note_obligation_cause_for_async_await(db, &obligation);
                                    if let Trait(trait_pred, _) = obligation.predicate.skip_binders() {
>>>>>>> 5db215bc
                                        db.note(&format!(
                                            "`{}` doesn't implement `{}`",
                                            trait_pred.self_ty(),
                                            trait_pred.trait_ref.print_only_trait_path(),
                                        ));
                                    }
                                }
                            })
                        },
                    );
                }
            }
        }
    }
}<|MERGE_RESOLUTION|>--- conflicted
+++ resolved
@@ -92,18 +92,8 @@
                         |db| {
                             cx.tcx.infer_ctxt().enter(|infcx| {
                                 for FulfillmentError { obligation, .. } in send_errors {
-<<<<<<< HEAD
-                                    infcx.maybe_note_obligation_cause_for_async_await(
-                                        db,
-                                        &obligation,
-                                    );
-                                    if let Trait(trait_pred, _) =
-                                        obligation.predicate.kind().skip_binder()
-                                    {
-=======
                                     infcx.maybe_note_obligation_cause_for_async_await(db, &obligation);
-                                    if let Trait(trait_pred, _) = obligation.predicate.skip_binders() {
->>>>>>> 5db215bc
+                                    if let Trait(trait_pred, _) = obligation.predicate.kind().skip_binder() {
                                         db.note(&format!(
                                             "`{}` doesn't implement `{}`",
                                             trait_pred.self_ty(),
